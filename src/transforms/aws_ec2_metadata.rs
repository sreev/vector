--- conflicted
+++ resolved
@@ -2,13 +2,9 @@
     config::{DataType, TransformConfig, TransformDescription},
     event::Event,
     http::HttpClient,
-<<<<<<< HEAD
-    internal_events::{AwsEc2MetadataRefreshFailed, AwsEc2MetadataRefreshSuccessful},
-=======
     internal_events::{
-        AwsEc2MetadataEventProcessed, AwsEc2MetadataRefreshFailed, AwsEc2MetadataRefreshSuccessful,
+        AwsEc2MetadataRefreshFailed, AwsEc2MetadataRefreshSuccessful, EventProcessed,
     },
->>>>>>> 9dd03a1e
     transforms::{TaskTransform, Transform},
 };
 use bytes::Bytes;
@@ -200,11 +196,8 @@
             });
         }
 
-<<<<<<< HEAD
-=======
-        emit!(AwsEc2MetadataEventProcessed);
-
->>>>>>> 9dd03a1e
+        emit!(EventProcessed);
+
         Some(event)
     }
 }
